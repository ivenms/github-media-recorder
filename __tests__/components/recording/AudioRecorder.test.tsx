--- conflicted
+++ resolved
@@ -8,6 +8,7 @@
 
 jest.mock('../../../src/hooks/useAudioForm');
 const useAudioForm = require('../../../src/hooks/useAudioForm').useAudioForm;
+
 
 
 jest.mock('../../../src/stores/uiStore', () => ({
@@ -36,6 +37,23 @@
 global.fetch = jest.fn().mockResolvedValue({
   blob: () => Promise.resolve(new Blob(['fake audio'], { type: 'audio/webm' }))
 });
+jest.mock('../../../src/utils/fileUtils', () => ({ 
+  formatMediaFileName: jest.fn(() => 'Music_Test Audio_Test Author_2024-06-01.mp3'), 
+  convertImageToJpg: jest.fn(),
+  decodeWebmToPCM: jest.fn().mockResolvedValue({ channelData: [new Float32Array(1024)], sampleRate: 44100 }),
+  encodeWAV: jest.fn().mockReturnValue(new Blob(['fake wav'], { type: 'audio/wav' }))
+}));
+
+jest.mock('../../../src/services/audioWorkerService', () => ({
+  audioWorkerService: {
+    convertAudio: jest.fn().mockResolvedValue(new Uint8Array([1, 2, 3]))
+  }
+}));
+
+// Mock global fetch
+global.fetch = jest.fn().mockResolvedValue({
+  blob: () => Promise.resolve(new Blob(['fake audio'], { type: 'audio/webm' }))
+});
 
 
 describe('AudioRecorder', () => {
@@ -415,7 +433,6 @@
     expect(mockValidateInputs).toHaveBeenCalled();
   });
 
-<<<<<<< HEAD
   describe('SaveButton integration', () => {
     it('renders SaveButton component with correct default props', () => {
       render(<AudioRecorder audioFormat="mp3" />);
@@ -617,7 +634,5 @@
     });
   });
 
-=======
->>>>>>> 97c308dd
 
 });